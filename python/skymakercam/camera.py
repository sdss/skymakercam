--- conflicted
+++ resolved
@@ -34,11 +34,7 @@
 
 from skymakercam.params import load as params_load
 from skymakercam.focus_stage import Client as FocusStage
-<<<<<<< HEAD
 from skymakercam.xy_stage import Client as XYStage
-=======
-#from skymakercam.xy_stage import Client as XYStage
->>>>>>> b6ab7fd4
 from skymakercam.pwi import Client as Telescope
 
 from astropy.coordinates import SkyCoord
@@ -131,17 +127,9 @@
 
 
         self._tcs = Telescope(self.config_get('tcs', None))
-<<<<<<< HEAD
-
-        #ra0  =  (13+26./60+47.24/3600)*15   #13:26:47.24
-        #dec0 = -(47+28./60+46.45/3600)  #−47:28:46.
-        #self.tcs_coord = SkyCoord(ra=ra0, dec=dec0, unit="deg")
-        self.tcs_coord = None
-=======
         ra0  =  (13+26./60+47.24/3600)*15   #13:26:47.24
         dec0 = -(47+28./60+46.45/3600)  #−47:28:46.
         self.tcs_coord = SkyCoord(ra=ra0, dec=dec0, unit="deg")
->>>>>>> b6ab7fd4
         self.tcs_pa = 0
         self.ra_off = 0.0
         self.dec_off = 0.0
@@ -198,11 +186,6 @@
         if not self._tcs.is_connected():
             await self._tcs.start()
 
-<<<<<<< HEAD
-#        self.log(f"{await self._tcs.status()}")
-
-=======
->>>>>>> b6ab7fd4
         return True
 
     async def _disconnect_internal(self):
